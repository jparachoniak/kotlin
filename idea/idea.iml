--- conflicted
+++ resolved
@@ -1,5 +1,6 @@
 <?xml version="1.0" encoding="UTF-8"?>
 <module type="JAVA_MODULE" version="4">
+  <component name="DevKit.ModuleBuildProperties" url="file://$MODULE_DIR$/src/META-INF/plugin.xml" />
   <component name="EclipseModuleManager">
     <libelement value="jar://$MODULE_DIR$/../lib/asm-util-3.3.1.jar!/" />
     <src_description expected_position="1">
@@ -33,22 +34,16 @@
     <orderEntry type="module" module-name="idea-jps-common" />
     <orderEntry type="library" scope="PROVIDED" name="properties" level="project" />
     <orderEntry type="library" scope="PROVIDED" name="java-i18n" level="project" />
-    <orderEntry type="library" name="kotlin-runtime" level="project" />
     <orderEntry type="library" scope="PROVIDED" name="gradle-and-groovy-plugin" level="project" />
     <orderEntry type="module" module-name="serialization" />
     <orderEntry type="module" module-name="serialization.jvm" />
     <orderEntry type="library" scope="PROVIDED" name="maven" level="project" />
-    <orderEntry type="module" module-name="util" />
     <orderEntry type="module" module-name="eval4j" />
     <orderEntry type="module" module-name="idea-analysis" exported="" />
     <orderEntry type="module" module-name="kotlin-android-plugin" />
     <orderEntry type="module" module-name="js.frontend" />
-<<<<<<< HEAD
-=======
-    <orderEntry type="library" scope="PROVIDED" name="coverage-plugin" level="project" />
     <orderEntry type="module" module-name="util" />
     <orderEntry type="module" module-name="android-compiler-plugin" scope="TEST" />
     <orderEntry type="module" module-name="android-idea-plugin" scope="TEST" />
->>>>>>> 69744c05
   </component>
 </module>