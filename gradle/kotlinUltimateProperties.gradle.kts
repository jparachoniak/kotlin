--- conflicted
+++ resolved
@@ -162,7 +162,6 @@
 )
 val clionCustomPluginRepoUrl: URL by rootProject.extra(cidrCustomPluginRepoUrl("clionPluginRepoUrl", clionPluginZipPath))
 
-<<<<<<< HEAD
 // Note:
 // - "mobilePluginNumber" Gradle property can be used to override the default plugin number (SNAPSHOT)
 // - "mobilePluginZipPath" Gradle property can be used to override the standard location of packed plugin artifacts
@@ -175,9 +174,6 @@
 )
 val mobileCustomPluginRepoUrl: URL by rootProject.extra(cidrCustomPluginRepoUrl("clionPluginRepoUrl", clionPluginZipPath))
 
-val platformDepsJarName: String by rootProject.extra("kotlinNative-platformDeps.jar")
-=======
->>>>>>> 56023b41
 val excludesListFromIdeaPlugin: List<String> by rootProject.extra(listOf(
         "lib/android-*.jar", // no need Android stuff
         "lib/kapt3-*.jar", // no annotation processing
